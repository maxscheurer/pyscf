#!/usr/bin/env python
#
# Author: Qiming Sun <osirpt.sun@gmail.com>
#

import h5py
import pyscf.gto

from numpy import array  # for eval() function

def load_chkfile_key(chkfile, key):
    return load(chkfile, key)
def load(chkfile, key):
    '''Load array(s) from chkfile
    
    Args:
        chkfile : str
            Name of chkfile. The chkfile needs to be saved in HDF5 format.
        key : str
            HDF5.dataset name or group name.  If key is the HDF5 group name,
            the group will be loaded into an Python dict, recursively

    Returns:
        whatever read from chkfile

    Examples:

    >>> from pyscf import gto, scf, lib
    >>> mol = gto.M(atom='He 0 0 0')
    >>> mf = scf.RHF(mol)
    >>> mf.chkfile = 'He.chk'
    >>> mf.kernel()
    >>> mo_coeff = lib.chkfile.load('He.chk', 'scf/mo_coeff')
    >>> mo_coeff.shape
    (1, 1)
    >>> scfdat = lib.chkfile.load('He.chk', 'scf')
    >>> scfdat.keys()
    ['e_tot', 'mo_occ', 'mo_energy', 'mo_coeff']
    '''
    def loadasdic(key, group):
        if key in group:
            val = group[key]
            if isinstance(val, h5py.Group):
                return dict([(k, loadasdic(k, val)) for k in val])
            else:
                return val.value
        else:
            return None
    with h5py.File(chkfile, 'r') as fh5:
        return loadasdic(key, fh5)

def dump_chkfile_key(chkfile, key, value):
    dump(chkfile, key, value)
def save(chkfile, key, value):
    dump(chkfile, key, value)
def dump(chkfile, key, value):
    '''Save array(s) in chkfile
    
    Args:
        chkfile : str
            Name of chkfile.
        key : str

        value : array, vector ... or dict
            If value is a python dict, the key/value of the dict will be saved
            recursively as the HDF5 group/dataset

    Returns:
        No return value

    Examples:

    >>> import h5py
    >>> from pyscf import lib
    >>> ci = {'Ci' : {'op': ('E', 'i'), 'irrep': ('Ag', 'Au')}}
    >>> lib.chkfile.save('symm.chk', 'symm', ci)
    >>> f = h5py.File('symm.chk')
    >>> f.keys()
    ['symm']
    >>> f['symm'].keys()
    ['Ci']
    >>> f['symm/Ci'].keys()
    ['op', 'irrep']
    >>> f['symm/Ci/op']
    <HDF5 dataset "op": shape (2,), type "|S1">
    '''
    def saveasgroup(key, value, root):
        if isinstance(value, dict):
            root1 = root.create_group(key)
            for k in value:
                saveasgroup(k, value[k], root1)
        else:
            root[key] = value
    if h5py.is_hdf5(chkfile):
        with h5py.File(chkfile, 'r+') as fh5:
            if key in fh5:
                del(fh5[key])
            saveasgroup(key, value, fh5)
    else:
        with h5py.File(chkfile, 'w') as fh5:
            saveasgroup(key, value, fh5)


def load_mol(chkfile):
    '''Load Mole object from chkfile.
    The save_mol/load_mol operation can be used a serialization method for Mole object.
    
    Args:
        chkfile : str
            Name of chkfile.

    Returns:
        A (initialized/built) Mole object

    Examples:

    >>> from pyscf import gto, lib
    >>> mol = gto.M(atom='He 0 0 0')
    >>> lib.chkfile.save_mol(mol, 'He.chk')
    >>> lib.chkfile.load_mol('He.chk')
    <pyscf.gto.mole.Mole object at 0x7fdcd94d7f50>
    '''
<<<<<<< HEAD
    with h5py.File(chkfile) as fh5:
=======
    with h5py.File(chkfile, 'r') as fh5:
        mol = pyscf.gto.Mole()
        mol.verbose = 0
        mol.output = '/dev/null'
>>>>>>> 426c5a34
        moldic = eval(fh5['mol'].value)
        mol = pyscf.gto.mole.unpack(moldic)
        mol.build(False, False)
    return mol

def save_mol(mol, chkfile):
    '''Save Mole object in chkfile
    
    Args:
        mol : an instance of :class:`Mole`.

        chkfile : str
            Name of chkfile.

    Returns:
        No return value
    '''
    dump(chkfile, 'mol', format(mol.pack()))

<|MERGE_RESOLUTION|>--- conflicted
+++ resolved
@@ -120,14 +120,10 @@
     >>> lib.chkfile.load_mol('He.chk')
     <pyscf.gto.mole.Mole object at 0x7fdcd94d7f50>
     '''
-<<<<<<< HEAD
-    with h5py.File(chkfile) as fh5:
-=======
     with h5py.File(chkfile, 'r') as fh5:
         mol = pyscf.gto.Mole()
         mol.verbose = 0
         mol.output = '/dev/null'
->>>>>>> 426c5a34
         moldic = eval(fh5['mol'].value)
         mol = pyscf.gto.mole.unpack(moldic)
         mol.build(False, False)
