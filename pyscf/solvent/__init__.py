# Copyright 2014-2020 The PySCF Developers. All Rights Reserved.
#
# Licensed under the Apache License, Version 2.0 (the "License");
# you may not use this file except in compliance with the License.
# You may obtain a copy of the License at
#
#     http://www.apache.org/licenses/LICENSE-2.0
#
# Unless required by applicable law or agreed to in writing, software
# distributed under the License is distributed on an "AS IS" BASIS,
# WITHOUT WARRANTIES OR CONDITIONS OF ANY KIND, either express or implied.
# See the License for the specific language governing permissions and
# limitations under the License.

from pyscf.solvent import ddcosmo
from pyscf.solvent import ddpcm

try:
    from pyscf.solvent import pol_embed

    def PE(method, pe_state):
        return pol_embed.pe_scf(method, pe_state)
except Exception:
    pass

def ddCOSMO(method_or_mol, solvent_obj=None, dm=None):
    '''Initialize ddCOSMO model.

    Examples::

    >>> mf = ddCOSMO(scf.RHF(mol))
    >>> mf.kernel()
    >>> sol = ddCOSMO(mol)
    >>> mc = ddCOSMO(CASCI(mf, 6, 6), sol)
    >>> mc.kernel()
    '''
    from pyscf import gto
    from pyscf import scf, mcscf
    from pyscf import tdscf

    if isinstance(method_or_mol, gto.mole.Mole):
        return ddcosmo.DDCOSMO(method_or_mol)

    elif isinstance(method_or_mol, scf.hf.SCF):
        return ddcosmo.ddcosmo_for_scf(method_or_mol, solvent_obj, dm)
    elif isinstance(method_or_mol, mcscf.mc1step.CASSCF):
        return ddcosmo.ddcosmo_for_casscf(method_or_mol, solvent_obj, dm)
    elif isinstance(method_or_mol, mcscf.casci.CASCI):
        return ddcosmo.ddcosmo_for_casci(method_or_mol, solvent_obj, dm)
    elif isinstance(method_or_mol, (tdscf.rhf.TDA, tdscf.rhf.TDHF)):
        return ddcosmo.ddcosmo_for_tdscf(method_or_mol, solvent_obj, dm)
    else:
        return ddcosmo.ddcosmo_for_post_scf(method_or_mol, solvent_obj, dm)
DDCOSMO = ddCOSMO

def ddPCM(method_or_mol, solvent_obj=None, dm=None):
    '''Initialize ddPCM model.

    Examples::

    >>> mf = ddPCM(scf.RHF(mol))
    >>> mf.kernel()
    >>> sol = ddPCM(mol)
    >>> mc = ddPCM(CASCI(mf, 6, 6), sol)
    >>> mc.kernel()
    '''
    from pyscf import gto
    from pyscf import scf, mcscf
    from pyscf import tdscf

    if isinstance(method_or_mol, gto.mole.Mole):
        return ddpcm.DDPCM(method_or_mol)

    elif isinstance(method_or_mol, scf.hf.SCF):
        return ddpcm.ddpcm_for_scf(method_or_mol, solvent_obj, dm)
    elif isinstance(method_or_mol, mcscf.mc1step.CASSCF):
        return ddpcm.ddpcm_for_casscf(method_or_mol, solvent_obj, dm)
    elif isinstance(method_or_mol, mcscf.casci.CASCI):
        return ddpcm.ddpcm_for_casci(method_or_mol, solvent_obj, dm)
    elif isinstance(method_or_mol, (tdscf.rhf.TDA, tdscf.rhf.TDHF)):
        return ddpcm.ddpcm_for_tdscf(method_or_mol, solvent_obj, dm)
    else:
        return ddpcm.ddpcm_for_post_scf(method_or_mol, solvent_obj, dm)
<<<<<<< HEAD
DDPCM = ddPCM
=======

>>>>>>> a97cb1a4
<|MERGE_RESOLUTION|>--- conflicted
+++ resolved
@@ -81,8 +81,4 @@
         return ddpcm.ddpcm_for_tdscf(method_or_mol, solvent_obj, dm)
     else:
         return ddpcm.ddpcm_for_post_scf(method_or_mol, solvent_obj, dm)
-<<<<<<< HEAD
-DDPCM = ddPCM
-=======
-
->>>>>>> a97cb1a4
+DDPCM = ddPCM