--- conflicted
+++ resolved
@@ -3,15 +3,6 @@
 import sysconfig
 from setuptools import setup, find_packages, Extension
 
-<<<<<<< HEAD
-if sys.version_info[0] >= 3: # from Cython 0.14
-    from distutils.command.build_py import build_py_2to3 as build_py
-else:
-    from distutils.command.build_py import build_py
-from distutils.command.install import install
-try:
-    from numpy.distutils.system_info import get_info
-=======
 #if sys.version_info[0] >= 3: # from Cython 0.14
 #    from setuptools.command.build_py import build_py_2to3 as build_py
 #else:
@@ -19,7 +10,6 @@
 from setuptools.command.install import install
 try:
     import numpy
->>>>>>> bc8c52df
 except ImportError as e:
     print('**************************************************')
     print('* numpy was not installed in your system.  Please run')
@@ -68,21 +58,6 @@
 VERSION = get_version()
 
 
-<<<<<<< HEAD
-#
-# default include and library path
-#
-np_blas = get_info('blas_opt', 0)
-blas_include = np_blas.get('include_dirs')
-blas_lib_dir = np_blas['library_dirs']
-blas_library = np_blas['libraries']
-
-distutils_lib_dir = 'lib.{platform}-{version[0]}.{version[1]}'.format(
-    platform=sysconfig.get_platform(),
-    version=sys.version_info)
-
-=======
->>>>>>> bc8c52df
 if (sys.platform.startswith('linux') or
     sys.platform.startswith('cygwin') or
     sys.platform.startswith('gnukfreebsd')):
@@ -96,12 +71,12 @@
 else:
     raise OSError('Unknown platform')
 
-if 'CC' in os.environ:
-    compiler = os.environ['CC'].split()[0]
-else:
-    compiler = sysconfig.get_config_var("CC").split()[0]
-if 'gcc' in compiler or 'g++' in compiler:  # GNU compiler
-    so_ext = '.so'
+#if 'CC' in os.environ:
+#    compiler = os.environ['CC'].split()[0]
+#else:
+#    compiler = sysconfig.get_config_var("CC").split()[0]
+#if 'gcc' in compiler or 'g++' in compiler:  # GNU compiler
+#    so_ext = '.so'
 
 #
 # default include and library path
@@ -245,55 +220,12 @@
             abs_srcs.append(os.path.relpath(os.path.join(srcpath, src)))
     return abs_srcs
 
-<<<<<<< HEAD
-
-def search_lib_path(libname, extra_paths=None, version=None):
-    paths = os.environ['LD_LIBRARY_PATH'].split(os.pathsep)
-    if 'PYSCF_INC_DIR' in os.environ:
-        PYSCF_INC_DIR = os.environ['PYSCF_INC_DIR']
-        paths = [PYSCF_INC_DIR,
-                 os.path.join(PYSCF_INC_DIR, 'lib'),
-                 os.path.join(PYSCF_INC_DIR, '..', 'lib'),
-                ] + paths
-    if extra_paths is not None:
-        paths += extra_paths
-    for path in paths:
-        full_libname = os.path.join(path, libname)
-        if version is not None:
-            full_libname = full_libname + '.' + version
-        if os.path.exists(full_libname):
-            return os.path.abspath(path)
-
-def search_inc_path(incname, extra_paths=None):
-    paths = os.environ['LD_LIBRARY_PATH'].split(os.pathsep)
-    if os.environ.get('INCLUDE_PATH'):
-        paths += os.environ['INCLUDE_PATH'].split(os.pathsep)
-    if 'PYSCF_INC_DIR' in os.environ:
-        paths = [PYSCF_INC_DIR,
-                 os.path.join(PYSCF_INC_DIR, 'include'),
-                ] + paths
-    if extra_paths is not None:
-        paths += extra_paths
-    for path in paths:
-        if os.path.exists(os.path.join(path, incname)):
-            return os.path.abspath(path)
-        inc_path = os.path.join(os.path.dirname(path), 'include')
-        if os.path.exists(os.path.join(inc_path, incname)):
-            return os.path.abspath(path)
-
-=======
->>>>>>> bc8c52df
 #
 # Check libcint
 #
 extensions = []
 if 1:
-<<<<<<< HEAD
-    libcint_lib_path = search_lib_path('libcint'+so_ext, [pyscf_lib_dir,
-                                                          os.path.join(pyscf_lib_dir, 'deps', 'lib'),
-=======
     libcint_lib_path = search_lib_path('libcint'+so_ext, [os.path.join(pyscf_lib_dir, 'deps', 'lib'),
->>>>>>> bc8c52df
                                                           os.path.join(pyscf_lib_dir, 'deps', 'lib64')],
                                        version='3.0')
     libcint_inc_path = search_inc_path('cint.h', [os.path.join(pyscf_lib_dir, 'deps', 'include')])
